--- conflicted
+++ resolved
@@ -22,13 +22,8 @@
   void clear();
 
   DynamicBuffer() : _data(nullptr), _len(0) {};
-<<<<<<< HEAD
-  explicit DynamicBuffer(size_t len) : _data(len ? reinterpret_cast<char*>(malloc(len)): nullptr), _len(_data ? len : 0) {};
+  explicit DynamicBuffer(size_t len);
   DynamicBuffer(const void* buf, size_t len) : DynamicBuffer(len) { if (_data) memcpy(_data, buf, len); };
-=======
-  explicit DynamicBuffer(size_t len);
-  DynamicBuffer(const char* buf, size_t len) : DynamicBuffer(len) { if (_data) memcpy(_data, buf, len); };
->>>>>>> 9616c706
 
   ~DynamicBuffer() { clear(); };
   
